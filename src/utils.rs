--- conflicted
+++ resolved
@@ -33,11 +33,7 @@
 mod tests {
     use ark_ff::BigInteger256;
 
-<<<<<<< HEAD
-    use crate::field::{LimbsField, tests::from_ark_transmute};
-=======
     use crate::curves::bls12_381::{ScalarField_BLS12_381 as ScalarField};
->>>>>>> 071c24ce
 
     use super::*;
 
