use crate::curve::{Affine, Curve, Projective};
use crate::msm::{msm, precompute_bases, MSMConfig, MSM};
use crate::traits::{FieldImpl, GenerateRandom};
<<<<<<< HEAD
use icicle_cuda_runtime::device::{get_device_count, set_device};
use icicle_cuda_runtime::memory::{DeviceVec, HostSlice};
=======
use icicle_cuda_runtime::device::{get_device_count, set_device, warmup};
use icicle_cuda_runtime::memory::HostOrDeviceSlice;
>>>>>>> b6b5011a
use icicle_cuda_runtime::stream::CudaStream;
use rayon::iter::{IntoParallelIterator, ParallelIterator};

#[cfg(feature = "arkworks")]
use crate::traits::ArkConvertible;
#[cfg(feature = "arkworks")]
use ark_ec::models::CurveConfig as ArkCurveConfig;
#[cfg(feature = "arkworks")]
use ark_ec::VariableBaseMSM;
#[cfg(feature = "arkworks")]
use ark_std::{rand::Rng, test_rng, UniformRand};

fn generate_random_affine_points_with_zeroes<C: Curve>(size: usize, num_zeroes: usize) -> Vec<Affine<C>> {
    let rng = &mut test_rng();
    let mut points = C::generate_random_affine_points(size);
    for _ in 0..num_zeroes {
        points[rng.gen_range(0..size)] = Affine::<C>::zero();
    }
    points
}

pub fn check_msm<C: Curve + MSM<C>>()
where
    <C::ScalarField as FieldImpl>::Config: GenerateRandom<C::ScalarField>,
    C::ScalarField: ArkConvertible<ArkEquivalent = <C::ArkSWConfig as ArkCurveConfig>::ScalarField>,
    C::BaseField: ArkConvertible<ArkEquivalent = <C::ArkSWConfig as ArkCurveConfig>::BaseField>,
{
    let device_count = get_device_count().unwrap();
    (0..device_count) // TODO: this is proto-loadbalancer
        .into_par_iter()
        .for_each(move |device_id| {
            //TODO: currently supported multi-GPU workflow:
            //      1) User starts child host thread from parent host thread
            //      2) Calls set_device once with selected device_id (0 is default device .. < device_count)
            //      3) Perform all operations (without changing device on the thread)
            //      4) If necessary - export results to parent host thread

            set_device(device_id).unwrap();
            let test_sizes = [4, 8, 16, 32, 64, 128, 256, 1000, 1 << 18];
            let mut msm_results = DeviceVec::<Projective<C>>::cuda_malloc_for_device(1, device_id).unwrap();
            for test_size in test_sizes {
                let points = generate_random_affine_points_with_zeroes(test_size, 2);
                let scalars = <C::ScalarField as FieldImpl>::Config::generate_random(test_size);
                let points_ark: Vec<_> = points
                    .iter()
                    .map(|x| x.to_ark())
                    .collect();
                let scalars_ark: Vec<_> = scalars
                    .iter()
                    .map(|x| x.to_ark())
                    .collect();
                // if we simply transmute arkworks types, we'll get scalars or points in Montgomery format
                // (just beware the possible extra flag in affine point types, can't transmute ark Affine because of that)
                let scalars_mont = unsafe { &*(&scalars_ark[..] as *const _ as *const [C::ScalarField]) };

                let mut scalars_d = DeviceVec::<C::ScalarField>::cuda_malloc(test_size).unwrap();
                let stream = CudaStream::create().unwrap();
                scalars_d
                    .copy_from_host_async(HostSlice::from_slice(&scalars_mont), &stream)
                    .unwrap();

                let mut cfg = MSMConfig::default_for_device(device_id);
                cfg.ctx
                    .stream = &stream;
                cfg.is_async = true;
                cfg.are_scalars_montgomery_form = true;
                msm(
                    &scalars_d[..],
                    HostSlice::from_slice(&points),
                    &cfg,
                    &mut msm_results[..],
                )
                .unwrap();
                // need to make sure that scalars_d weren't mutated by the previous call
                let mut scalars_mont_after = vec![C::ScalarField::zero(); test_size];
                scalars_d
                    .copy_to_host_async(HostSlice::from_mut_slice(&mut scalars_mont_after), &stream)
                    .unwrap();
                assert_eq!(scalars_mont, scalars_mont_after);

                let mut msm_host_result = vec![Projective::<C>::zero(); 1];
                msm_results
                    .copy_to_host(HostSlice::from_mut_slice(&mut msm_host_result[..]))
                    .unwrap();
                stream
                    .synchronize()
                    .unwrap();
                stream
                    .destroy()
                    .unwrap();

                let msm_result_ark: ark_ec::models::short_weierstrass::Projective<C::ArkSWConfig> =
                    VariableBaseMSM::msm(&points_ark, &scalars_ark).unwrap();
                let msm_res_affine: ark_ec::short_weierstrass::Affine<C::ArkSWConfig> = msm_host_result[0]
                    .to_ark()
                    .into();
                assert!(msm_res_affine.is_on_curve());
                assert_eq!(msm_host_result[0].to_ark(), msm_result_ark);
            }
        });
}

pub fn check_msm_batch<C: Curve + MSM<C>>()
where
    <C::ScalarField as FieldImpl>::Config: GenerateRandom<C::ScalarField>,
    C::ScalarField: ArkConvertible<ArkEquivalent = <C::ArkSWConfig as ArkCurveConfig>::ScalarField>,
    C::BaseField: ArkConvertible<ArkEquivalent = <C::ArkSWConfig as ArkCurveConfig>::BaseField>,
{
    let test_sizes = [1000, 1 << 16];
    let batch_sizes = [1, 3, 1 << 4];
    let stream = CudaStream::create().unwrap();
    let mut cfg = MSMConfig::default();
    cfg.ctx
        .stream = &stream;
    cfg.is_async = true;
    cfg.large_bucket_factor = 5;
    cfg.c = 4;
    warmup(&stream).unwrap();
    for test_size in test_sizes {
        let precompute_factor = 8;
        let points = generate_random_affine_points_with_zeroes(test_size, 10);
        let points_h = HostOrDeviceSlice::on_host(points.clone());
        let mut precomputed_points_d = HostOrDeviceSlice::cuda_malloc(precompute_factor * test_size).unwrap();
        precompute_bases(
            &points_h,
            precompute_factor as i32,
            0,
            &cfg.ctx,
            &mut precomputed_points_d,
        )
        .unwrap();
        for batch_size in batch_sizes {
            let scalars = <C::ScalarField as FieldImpl>::Config::generate_random(test_size * batch_size);
            // a version of batched msm without using `cfg.points_size`, requires copying bases
            let points_cloned: Vec<Affine<C>> = std::iter::repeat(points.clone())
                .take(batch_size)
                .flatten()
                .collect();
<<<<<<< HEAD
            let points_h = HostSlice::from_slice(&points);
            let scalars_h = HostSlice::from_slice(&scalars);

            let mut msm_results_1 = DeviceVec::<Projective<C>>::cuda_malloc(batch_size).unwrap();
            let mut msm_results_2 = DeviceVec::<Projective<C>>::cuda_malloc(batch_size).unwrap();
            let mut points_d = DeviceVec::<Affine<C>>::cuda_malloc(test_size * batch_size).unwrap();
            let stream = CudaStream::create().unwrap();
=======
            let scalars_h = HostOrDeviceSlice::on_host(scalars);

            let mut msm_results_1 = HostOrDeviceSlice::cuda_malloc(batch_size).unwrap();
            let mut msm_results_2 = HostOrDeviceSlice::cuda_malloc(batch_size).unwrap();
            let mut points_d = HostOrDeviceSlice::cuda_malloc(test_size * batch_size).unwrap();
>>>>>>> b6b5011a
            points_d
                .copy_from_host_async(HostSlice::from_slice(&points_cloned), &stream)
                .unwrap();

<<<<<<< HEAD
            let mut cfg = MSMConfig::default();
            cfg.ctx
                .stream = &stream;
            cfg.is_async = true;
            cfg.large_bucket_factor = 2;
            msm(scalars_h, points_h, &cfg, &mut msm_results_1[..]).unwrap();
            msm(scalars_h, &points_d[..], &cfg, &mut msm_results_2[..]).unwrap();
=======
            cfg.precompute_factor = precompute_factor as i32;
            msm(&scalars_h, &precomputed_points_d, &cfg, &mut msm_results_1).unwrap();
            cfg.precompute_factor = 1;
            msm(&scalars_h, &points_d, &cfg, &mut msm_results_2).unwrap();
>>>>>>> b6b5011a

            let mut msm_host_result_1 = vec![Projective::<C>::zero(); batch_size];
            let mut msm_host_result_2 = vec![Projective::<C>::zero(); batch_size];
            msm_results_1
                .copy_to_host_async(HostSlice::from_mut_slice(&mut msm_host_result_1), &stream)
                .unwrap();
            msm_results_2
                .copy_to_host_async(HostSlice::from_mut_slice(&mut msm_host_result_2), &stream)
                .unwrap();
            stream
                .synchronize()
                .unwrap();

<<<<<<< HEAD
            let points_ark: Vec<_> = points_h
=======
            let points_ark: Vec<_> = points
>>>>>>> b6b5011a
                .iter()
                .map(|x| x.to_ark())
                .collect();
            let scalars_ark: Vec<_> = scalars_h
                .iter()
                .map(|x| x.to_ark())
                .collect();
            for (i, scalars_chunk) in scalars_ark
                .chunks(test_size)
                .enumerate()
            {
                let msm_result_ark: ark_ec::models::short_weierstrass::Projective<C::ArkSWConfig> =
                    VariableBaseMSM::msm(&points_ark, &scalars_chunk).unwrap();
                assert_eq!(msm_host_result_1[i].to_ark(), msm_result_ark);
                assert_eq!(msm_host_result_2[i].to_ark(), msm_result_ark);
            }
        }
    }
    stream
        .destroy()
        .unwrap();
}

pub fn check_msm_skewed_distributions<C: Curve + MSM<C>>()
where
    <C::ScalarField as FieldImpl>::Config: GenerateRandom<C::ScalarField>,
    C::ScalarField: ArkConvertible<ArkEquivalent = <C::ArkSWConfig as ArkCurveConfig>::ScalarField>,
    C::BaseField: ArkConvertible<ArkEquivalent = <C::ArkSWConfig as ArkCurveConfig>::BaseField>,
{
    let test_sizes = [1 << 10, 10000];
    let test_threshold = 1 << 11;
    let batch_sizes = [1, 3, 1 << 4];
    let rng = &mut test_rng();
    for test_size in test_sizes {
        for batch_size in batch_sizes {
            let points = generate_random_affine_points_with_zeroes(test_size * batch_size, 100);
            let mut scalars = vec![C::ScalarField::zero(); test_size * batch_size];

            for _ in 0..(test_size * batch_size) {
                scalars[rng.gen_range(0..test_size * batch_size)] = C::ScalarField::one();
            }
            for _ in test_threshold..test_size {
                scalars[rng.gen_range(0..test_size * batch_size)] =
                    C::ScalarField::from_ark(<C::ScalarField as ArkConvertible>::ArkEquivalent::rand(rng));
            }
            let points_ark: Vec<_> = points
                .iter()
                .map(|x| x.to_ark())
                .collect();
            let scalars_ark: Vec<_> = scalars
                .iter()
                .map(|x| x.to_ark())
                .collect();

            let mut msm_results = vec![Projective::<C>::zero(); batch_size];

            let mut cfg = MSMConfig::default();
            if test_size < test_threshold {
                cfg.bitsize = 1;
            }
            msm(
                HostSlice::from_slice(&scalars),
                HostSlice::from_slice(&points),
                &cfg,
                HostSlice::from_mut_slice(&mut msm_results),
            )
            .unwrap();

            for (i, (scalars_chunk, points_chunk)) in scalars_ark
                .chunks(test_size)
                .zip(points_ark.chunks(test_size))
                .enumerate()
            {
                let msm_result_ark: ark_ec::models::short_weierstrass::Projective<C::ArkSWConfig> =
                    VariableBaseMSM::msm(&points_chunk, &scalars_chunk).unwrap();
                assert_eq!(msm_results[i].to_ark(), msm_result_ark);
            }
        }
    }
}<|MERGE_RESOLUTION|>--- conflicted
+++ resolved
@@ -1,13 +1,8 @@
 use crate::curve::{Affine, Curve, Projective};
 use crate::msm::{msm, precompute_bases, MSMConfig, MSM};
 use crate::traits::{FieldImpl, GenerateRandom};
-<<<<<<< HEAD
-use icicle_cuda_runtime::device::{get_device_count, set_device};
+use icicle_cuda_runtime::device::{get_device_count, set_device, warmup};
 use icicle_cuda_runtime::memory::{DeviceVec, HostSlice};
-=======
-use icicle_cuda_runtime::device::{get_device_count, set_device, warmup};
-use icicle_cuda_runtime::memory::HostOrDeviceSlice;
->>>>>>> b6b5011a
 use icicle_cuda_runtime::stream::CudaStream;
 use rayon::iter::{IntoParallelIterator, ParallelIterator};
 
@@ -146,39 +141,20 @@
                 .take(batch_size)
                 .flatten()
                 .collect();
-<<<<<<< HEAD
             let points_h = HostSlice::from_slice(&points);
             let scalars_h = HostSlice::from_slice(&scalars);
 
             let mut msm_results_1 = DeviceVec::<Projective<C>>::cuda_malloc(batch_size).unwrap();
             let mut msm_results_2 = DeviceVec::<Projective<C>>::cuda_malloc(batch_size).unwrap();
             let mut points_d = DeviceVec::<Affine<C>>::cuda_malloc(test_size * batch_size).unwrap();
-            let stream = CudaStream::create().unwrap();
-=======
-            let scalars_h = HostOrDeviceSlice::on_host(scalars);
-
-            let mut msm_results_1 = HostOrDeviceSlice::cuda_malloc(batch_size).unwrap();
-            let mut msm_results_2 = HostOrDeviceSlice::cuda_malloc(batch_size).unwrap();
-            let mut points_d = HostOrDeviceSlice::cuda_malloc(test_size * batch_size).unwrap();
->>>>>>> b6b5011a
             points_d
                 .copy_from_host_async(HostSlice::from_slice(&points_cloned), &stream)
                 .unwrap();
 
-<<<<<<< HEAD
-            let mut cfg = MSMConfig::default();
-            cfg.ctx
-                .stream = &stream;
-            cfg.is_async = true;
-            cfg.large_bucket_factor = 2;
-            msm(scalars_h, points_h, &cfg, &mut msm_results_1[..]).unwrap();
+            cfg.precompute_factor = precompute_factor as i32;
+            msm(scalars_h, precomputed_points_d, &cfg, &mut msm_results_1[..]).unwrap();
+            cfg.precompute_factor = 1;
             msm(scalars_h, &points_d[..], &cfg, &mut msm_results_2[..]).unwrap();
-=======
-            cfg.precompute_factor = precompute_factor as i32;
-            msm(&scalars_h, &precomputed_points_d, &cfg, &mut msm_results_1).unwrap();
-            cfg.precompute_factor = 1;
-            msm(&scalars_h, &points_d, &cfg, &mut msm_results_2).unwrap();
->>>>>>> b6b5011a
 
             let mut msm_host_result_1 = vec![Projective::<C>::zero(); batch_size];
             let mut msm_host_result_2 = vec![Projective::<C>::zero(); batch_size];
@@ -192,11 +168,7 @@
                 .synchronize()
                 .unwrap();
 
-<<<<<<< HEAD
             let points_ark: Vec<_> = points_h
-=======
-            let points_ark: Vec<_> = points
->>>>>>> b6b5011a
                 .iter()
                 .map(|x| x.to_ark())
                 .collect();
