package {{.PackageName}}
{{if ne .CurvePrefix "Mock"}}
// #cgo CFLAGS: -I./include/
// #include "curve.h"
import "C"

import (
	"unsafe"

	"github.com/ingonyama-zk/icicle/v2/wrappers/golang/core"
	cr "github.com/ingonyama-zk/icicle/v2/wrappers/golang/cuda_runtime"
)
{{end}}
type {{.CurvePrefix}}Projective struct {
	X, Y, Z {{.CurvePrefix}}BaseField
}

func (p {{.CurvePrefix}}Projective) Size() int {
	return p.X.Size() * 3
}

func (p {{.CurvePrefix}}Projective) AsPointer() *uint32 {
	return p.X.AsPointer()
}

func (p *{{.CurvePrefix}}Projective) Zero() {{.CurvePrefix}}Projective {
	p.X.Zero()
	p.Y.One()
	p.Z.Zero()

	return *p
}

func (p *{{.CurvePrefix}}Projective) FromLimbs(x, y, z []uint32) {{.CurvePrefix}}Projective {
	p.X.FromLimbs(x)
	p.Y.FromLimbs(y)
	p.Z.FromLimbs(z)

	return *p
}


<<<<<<< HEAD
=======

>>>>>>> 0cb0b49b
{{if ne .CurvePrefix "Mock"}}
func (p *{{.CurvePrefix}}Projective) FromAffine(a {{.CurvePrefix}}Affine) {{.CurvePrefix}}Projective {
	
	cA := (*C.{{toCName .CurvePrefix}}affine_t)(unsafe.Pointer(&a))
	cP := (*C.{{toCName .CurvePrefix}}projective_t)(unsafe.Pointer(p))
	C.{{.Curve}}{{toCNameBackwards .CurvePrefix}}_from_affine(cA, cP)
	return *p
}

func (p {{.CurvePrefix}}Projective) ProjectiveEq(p2 *{{.CurvePrefix}}Projective) bool {
	cP := (*C.{{toCName .CurvePrefix}}projective_t)(unsafe.Pointer(&p))
	cP2 := (*C.{{toCName .CurvePrefix}}projective_t)(unsafe.Pointer(&p2))
	__ret := C.{{.Curve}}{{toCNameBackwards .CurvePrefix}}_eq(cP, cP2)
	return __ret == (C._Bool)(true)
}

func (p *{{.CurvePrefix}}Projective) ProjectiveToAffine() {{.CurvePrefix}}Affine {
	var a {{.CurvePrefix}}Affine

	cA := (*C.{{toCName .CurvePrefix}}affine_t)(unsafe.Pointer(&a))
	cP := (*C.{{toCName .CurvePrefix}}projective_t)(unsafe.Pointer(p))
	C.{{.Curve}}{{toCNameBackwards .CurvePrefix}}_to_affine(cP, cA)
	return a
}

func {{.CurvePrefix}}GenerateProjectivePoints(size int) core.HostSlice[{{.CurvePrefix}}Projective] {
	points := make([]{{.CurvePrefix}}Projective, size)
	for i := range points {
		points[i] = {{.CurvePrefix}}Projective{}
	}

	pointsSlice := core.HostSliceFromElements[{{.CurvePrefix}}Projective](points)
	pPoints := (*C.{{toCName .CurvePrefix}}projective_t)(unsafe.Pointer(&pointsSlice[0]))
	cSize := (C.int)(size)
	C.{{.Curve}}{{toCNameBackwards .CurvePrefix}}_generate_projective_points(pPoints, cSize)

	return pointsSlice
}
{{end}}
type {{.CurvePrefix}}Affine struct {
	X, Y {{.CurvePrefix}}BaseField
}

func (a {{.CurvePrefix}}Affine) Size() int {
	return a.X.Size() * 2
}

func (a {{.CurvePrefix}}Affine) AsPointer() *uint32 {
	return a.X.AsPointer()
}

func (a *{{.CurvePrefix}}Affine) Zero() {{.CurvePrefix}}Affine {
	a.X.Zero()
	a.Y.Zero()

	return *a
}

func (a *{{.CurvePrefix}}Affine) FromLimbs(x, y []uint32) {{.CurvePrefix}}Affine {
	a.X.FromLimbs(x)
	a.Y.FromLimbs(y)

	return *a
}


{{if ne .CurvePrefix "Mock"}}
func (a {{.CurvePrefix}}Affine) ToProjective() {{.CurvePrefix}}Projective {
	var p {{.CurvePrefix}}Projective

	cA := (*C.{{toCName .CurvePrefix}}affine_t)(unsafe.Pointer(&a))
	cP := (*C.{{toCName .CurvePrefix}}projective_t)(unsafe.Pointer(&p))
	C.{{.Curve}}{{toCNameBackwards .CurvePrefix}}_from_affine(cA, cP)
	return p
}

func {{.CurvePrefix}}AffineFromProjective(p *{{.CurvePrefix}}Projective) {{.CurvePrefix}}Affine {
	return p.ProjectiveToAffine()
}

func {{.CurvePrefix}}GenerateAffinePoints(size int) core.HostSlice[{{.CurvePrefix}}Affine] {
	points := make([]{{.CurvePrefix}}Affine, size)
	for i := range points {
		points[i] = {{.CurvePrefix}}Affine{}
	}

	pointsSlice := core.HostSliceFromElements[{{.CurvePrefix}}Affine](points)
	cPoints := (*C.{{toCName .CurvePrefix}}affine_t)(unsafe.Pointer(&pointsSlice[0]))
	cSize := (C.int)(size)
	C.{{.Curve}}{{toCNameBackwards .CurvePrefix}}_generate_affine_points(cPoints, cSize)

	return pointsSlice
}

func convert{{.CurvePrefix}}AffinePointsMontgomery(points *core.DeviceSlice, isInto bool) cr.CudaError {
	cValues := (*C.{{toCName .CurvePrefix}}affine_t)(points.AsUnsafePointer())
	cSize := (C.size_t)(points.Len())
	cIsInto := (C._Bool)(isInto)
	defaultCtx, _ := cr.GetDefaultDeviceContext()
	cCtx := (*C.DeviceContext)(unsafe.Pointer(&defaultCtx))
	__ret := C.{{.Curve}}{{toCNameBackwards .CurvePrefix}}_affine_convert_montgomery(cValues, cSize, cIsInto, cCtx)
	err := (cr.CudaError)(__ret)
	return err
}

func {{.CurvePrefix}}AffineToMontgomery(points *core.DeviceSlice) cr.CudaError {
	points.CheckDevice()
	return convert{{.CurvePrefix}}AffinePointsMontgomery(points, true)
}

func {{.CurvePrefix}}AffineFromMontgomery(points *core.DeviceSlice) cr.CudaError {
	points.CheckDevice()
	return convert{{.CurvePrefix}}AffinePointsMontgomery(points, false)
}

func convert{{.CurvePrefix}}ProjectivePointsMontgomery(points *core.DeviceSlice, isInto bool) cr.CudaError {
	cValues := (*C.{{toCName .CurvePrefix}}projective_t)(points.AsUnsafePointer())
	cSize := (C.size_t)(points.Len())
	cIsInto := (C._Bool)(isInto)
	defaultCtx, _ := cr.GetDefaultDeviceContext()
	cCtx := (*C.DeviceContext)(unsafe.Pointer(&defaultCtx))
	__ret := C.{{.Curve}}{{toCNameBackwards .CurvePrefix}}_projective_convert_montgomery(cValues, cSize, cIsInto, cCtx)
	err := (cr.CudaError)(__ret)
	return err
}

func {{.CurvePrefix}}ProjectiveToMontgomery(points *core.DeviceSlice) cr.CudaError {
	points.CheckDevice()
	return convert{{.CurvePrefix}}ProjectivePointsMontgomery(points, true)
}

func {{.CurvePrefix}}ProjectiveFromMontgomery(points *core.DeviceSlice) cr.CudaError {
	points.CheckDevice()
	return convert{{.CurvePrefix}}ProjectivePointsMontgomery(points, false)
}
{{end}}<|MERGE_RESOLUTION|>--- conflicted
+++ resolved
@@ -40,10 +40,7 @@
 }
 
 
-<<<<<<< HEAD
-=======
 
->>>>>>> 0cb0b49b
 {{if ne .CurvePrefix "Mock"}}
 func (p *{{.CurvePrefix}}Projective) FromAffine(a {{.CurvePrefix}}Affine) {{.CurvePrefix}}Projective {
 	
