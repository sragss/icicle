package bls12381

import (
	"os"
	"reflect"
	"testing"

	"github.com/ingonyama-zk/icicle/wrappers/golang/core"
	cr "github.com/ingonyama-zk/icicle/wrappers/golang/cuda_runtime"

	"github.com/consensys/gnark-crypto/ecc/bls12-381/fr"
	"github.com/consensys/gnark-crypto/ecc/bls12-381/fr/fft"
	"github.com/stretchr/testify/assert"
)

const (
	largestTestSize = 17
)

func init() {
	cfg := GetDefaultNttConfig()
	initDomain(largestTestSize, cfg)
}

func initDomain[T any](largestTestSize int, cfg core.NTTConfig[T]) core.IcicleError {
	rouMont, _ := fft.Generator(uint64(1 << largestTestSize))
	rou := rouMont.Bits()
	rouIcicle := ScalarField{}

	rouIcicle.FromLimbs(rou[:])
	e := InitDomain(rouIcicle, cfg.Ctx, false)
	return e
}

func testAgainstGnarkCryptoNtt(size int, scalars core.HostSlice[ScalarField], output core.HostSlice[ScalarField], order core.Ordering, direction core.NTTDir) bool {
	scalarsFr := make([]fr.Element, size)
	for i, v := range scalars {
		slice64, _ := fr.LittleEndian.Element((*[fr.Bytes]byte)(v.ToBytesLittleEndian()))
		scalarsFr[i] = slice64
	}
	outputAsFr := make([]fr.Element, size)
	for i, v := range output {
		slice64, _ := fr.LittleEndian.Element((*[fr.Bytes]byte)(v.ToBytesLittleEndian()))
		outputAsFr[i] = slice64
	}

	return testAgainstGnarkCryptoNttGnarkTypes(size, scalarsFr, outputAsFr, order, direction)
}

func testAgainstGnarkCryptoNttGnarkTypes(size int, scalarsFr core.HostSlice[fr.Element], outputAsFr core.HostSlice[fr.Element], order core.Ordering, direction core.NTTDir) bool {
	domainWithPrecompute := fft.NewDomain(uint64(size))
	// DIT + BitReverse == Ordering.kRR
	// DIT == Ordering.kRN
	// DIF + BitReverse == Ordering.kNN
	// DIF == Ordering.kNR
	var decimation fft.Decimation
	if order == core.KRN || order == core.KRR {
		decimation = fft.DIT
	} else {
		decimation = fft.DIF
	}

	if direction == core.KForward {
		domainWithPrecompute.FFT(scalarsFr, decimation)
	} else {
		domainWithPrecompute.FFTInverse(scalarsFr, decimation)
	}

	if order == core.KNN || order == core.KRR {
		fft.BitReverse(scalarsFr)
	}
	return reflect.DeepEqual(scalarsFr, outputAsFr)
}

func TestNTTGetDefaultConfig(t *testing.T) {
	actual := GetDefaultNttConfig()
	expected := generateLimbOne(int(SCALAR_LIMBS))
	assert.Equal(t, expected, actual.CosetGen[:])

	cosetGenField := ScalarField{}
	cosetGenField.One()
	assert.ElementsMatch(t, cosetGenField.GetLimbs(), actual.CosetGen)
}

func TestInitDomain(t *testing.T) {
	t.Skip("Skipped because each test requires the domain to be initialized before running. We ensure this using the TestMain() function")
	cfg := GetDefaultNttConfig()
	assert.NotPanics(t, func() { initDomain(largestTestSize, cfg) })
}

func TestNtt(t *testing.T) {
	cfg := GetDefaultNttConfig()
	scalars := GenerateScalars(1 << largestTestSize)

	for _, size := range []int{4, largestTestSize} {
		for _, v := range [4]core.Ordering{core.KNN, core.KNR, core.KRN, core.KRR} {
			testSize := 1 << size

			scalarsCopy := core.HostSliceFromElements[ScalarField](scalars[:testSize])
			cfg.Ordering = v

			// run ntt
			output := make(core.HostSlice[ScalarField], testSize)
			Ntt[ScalarField](scalarsCopy, core.KForward, &cfg, output)

			// Compare with gnark-crypto
			assert.True(t, testAgainstGnarkCryptoNtt(testSize, scalarsCopy, output, v, core.KForward))
		}
	}
}

<<<<<<< HEAD
=======
func TestNttFrElement(t *testing.T) {
	cfg := GetDefaultNttConfig()
	scalars := make([]fr.Element, 4)
	var x fr.Element
	for i := 0; i < 4; i++ {
		x.SetRandom()
		scalars[i] = x
	}

	for _, size := range []int{4} {
		for _, v := range [1]core.Ordering{core.KNN} {
			testSize := size

			scalarsCopy := (core.HostSlice[fr.Element])(scalars[:testSize])
			cfg.Ordering = v

			// run ntt
			output := make(core.HostSlice[fr.Element], testSize)
			Ntt[fr.Element](scalarsCopy, core.KForward, &cfg, output)

			// Compare with gnark-crypto
			assert.True(t, testAgainstGnarkCryptoNttGnarkTypes(testSize, scalarsCopy, output, v, core.KForward))
		}
	}
}

func TestECNtt(t *testing.T) {
	cfg := GetDefaultNttConfig()
	points := GenerateProjectivePoints(1 << largestTestSize)

	for _, size := range []int{4, 5, 6, 7, 8} {
		for _, v := range [4]core.Ordering{core.KNN, core.KNR, core.KRN, core.KRR} {
			testSize := 1 << size

			pointsCopy := core.HostSliceFromElements[Projective](points[:testSize])
			cfg.Ordering = v
			cfg.NttAlgorithm = core.Radix2

			output := make(core.HostSlice[Projective], testSize)
			e := ECNtt(pointsCopy, core.KForward, &cfg, output)
			assert.Equal(t, core.IcicleErrorCode(0), e.IcicleErrorCode, "ECNtt failed")
		}
	}
}

>>>>>>> b2b3702b
func TestNttDeviceAsync(t *testing.T) {
	cfg := GetDefaultNttConfig()
	scalars := GenerateScalars(1 << largestTestSize)

	for _, size := range []int{1, 10, largestTestSize} {
		for _, direction := range []core.NTTDir{core.KForward, core.KInverse} {
			for _, v := range [4]core.Ordering{core.KNN, core.KNR, core.KRN, core.KRR} {
				testSize := 1 << size
				scalarsCopy := core.HostSliceFromElements[ScalarField](scalars[:testSize])

				stream, _ := cr.CreateStream()

				cfg.Ordering = v
				cfg.IsAsync = true
				cfg.Ctx.Stream = &stream

				var deviceInput core.DeviceSlice
				scalarsCopy.CopyToDeviceAsync(&deviceInput, stream, true)
				var deviceOutput core.DeviceSlice
				deviceOutput.MallocAsync(testSize*scalarsCopy.SizeOfElement(), scalarsCopy.SizeOfElement(), stream)

				// run ntt
				Ntt[ScalarField](deviceInput, direction, &cfg, deviceOutput)
				output := make(core.HostSlice[ScalarField], testSize)
				output.CopyFromDeviceAsync(&deviceOutput, stream)

				cr.SynchronizeStream(&stream)

				// Compare with gnark-crypto
				assert.True(t, testAgainstGnarkCryptoNtt(testSize, scalarsCopy, output, v, direction))
			}
		}
	}
}

func TestNttBatch(t *testing.T) {
	cfg := GetDefaultNttConfig()
	largestBatchSize := 100
	scalars := GenerateScalars(1 << largestTestSize * largestBatchSize)

	for _, size := range []int{4, largestTestSize} {
		for _, batchSize := range []int{1, 16, largestBatchSize} {
			testSize := 1 << size
			totalSize := testSize * batchSize

			scalarsCopy := core.HostSliceFromElements[ScalarField](scalars[:totalSize])

			cfg.Ordering = core.KNN
			cfg.BatchSize = int32(batchSize)
			// run ntt
			output := make(core.HostSlice[ScalarField], totalSize)
			Ntt[ScalarField](scalarsCopy, core.KForward, &cfg, output)

			// Compare with gnark-crypto
			domainWithPrecompute := fft.NewDomain(uint64(testSize))
			outputAsFr := make([]fr.Element, totalSize)
			for i, v := range output {
				slice64, _ := fr.LittleEndian.Element((*[fr.Bytes]byte)(v.ToBytesLittleEndian()))
				outputAsFr[i] = slice64
			}

			for i := 0; i < batchSize; i++ {
				scalarsFr := make([]fr.Element, testSize)
				for i, v := range scalarsCopy[i*testSize : (i+1)*testSize] {
					slice64, _ := fr.LittleEndian.Element((*[fr.Bytes]byte)(v.ToBytesLittleEndian()))
					scalarsFr[i] = slice64
				}

				domainWithPrecompute.FFT(scalarsFr, fft.DIF)
				fft.BitReverse(scalarsFr)
				if !assert.True(t, reflect.DeepEqual(scalarsFr, outputAsFr[i*testSize:(i+1)*testSize])) {
					t.FailNow()
				}
			}
		}
	}
}

func TestReleaseDomain(t *testing.T) {
	t.Skip("Skipped because each test requires the domain to be initialized before running. We ensure this using the TestMain() function")
	cfg := GetDefaultNttConfig()
	e := ReleaseDomain(cfg.Ctx)
	assert.Equal(t, core.IcicleErrorCode(0), e.IcicleErrorCode, "ReleasDomain failed")
}

func TestMain(m *testing.M) {
	// setup domain
	cfg := GetDefaultNttConfig()
	e := initDomain(largestTestSize, cfg)
	if e.IcicleErrorCode != core.IcicleErrorCode(0) {
		panic("initDomain failed")
	}

	// execute tests
	os.Exit(m.Run())

	// release domain
	e = ReleaseDomain(cfg.Ctx)
	if e.IcicleErrorCode != core.IcicleErrorCode(0) {
		panic("ReleaseDomain failed")
	}
}

// func TestNttArbitraryCoset(t *testing.T) {
// 	for _, size := range []int{20} {
// 		for _, v := range [4]core.Ordering{core.KNN, core.KNR, core.KRN, core.KRR} {
// 			testSize := 1 << size
// 			scalars := GenerateScalars(testSize)

// 			cfg := GetDefaultNttConfig()

// 			var scalarsCopy core.HostSlice[ScalarField]
// 			for _, v := range scalars {
// 				var scalar ScalarField
// 				scalarsCopy = append(scalarsCopy, scalar.FromLimbs(v.GetLimbs()))
// 			}

// 			// init domain
// 			rouMont, _ := fft.Generator(1 << 20)
// 			rou := rouMont.Bits()
// 			rouIcicle := ScalarField{}
// 			limbs := core.ConvertUint64ArrToUint32Arr(rou[:])

// 			rouIcicle.FromLimbs(limbs)
// 			InitDomain(rouIcicle, cfg.Ctx)
// 			cfg.Ordering = v

// 			// run ntt
// 			output := make(core.HostSlice[ScalarField], testSize)
// 			Ntt(scalars, core.KForward, &cfg, output)

// 			// Compare with gnark-crypto
// 			domainWithPrecompute := fft.NewDomain(uint64(testSize))
// 			scalarsFr := make([]fr.Element, testSize)
// 			for i, v := range scalarsCopy {
// 				slice64, _ := fr.LittleEndian.Element((*[fr.Bytes]byte)(v.ToBytesLittleEndian()))
// 				scalarsFr[i] = slice64
// 			}
// 			outputAsFr := make([]fr.Element, testSize)
// 			for i, v := range output {
// 				slice64, _ := fr.LittleEndian.Element((*[fr.Bytes]byte)(v.ToBytesLittleEndian()))
// 				outputAsFr[i] = slice64
// 			}

// 			// DIT + BitReverse == Ordering.kRR
// 			// DIT == Ordering.kRN
// 			// DIF + BitReverse == Ordering.kNN
// 			// DIF == Ordering.kNR
// 			var decimation fft.Decimation
// 			if v == core.KRN || v == core.KRR {
// 				decimation = fft.DIT
// 			} else {
// 				decimation = fft.DIF
// 			}
// 			domainWithPrecompute.FFT(scalarsFr, decimation, fft.OnCoset())
// 			if v == core.KNN || v == core.KRR {
// 				fft.BitReverse(scalarsFr)
// 			}
// 			if !assert.True(t, reflect.DeepEqual(scalarsFr, outputAsFr)) {
// 				t.FailNow()
// 			}
// 		}
// 	}
// }<|MERGE_RESOLUTION|>--- conflicted
+++ resolved
@@ -109,8 +109,6 @@
 	}
 }
 
-<<<<<<< HEAD
-=======
 func TestNttFrElement(t *testing.T) {
 	cfg := GetDefaultNttConfig()
 	scalars := make([]fr.Element, 4)
@@ -137,26 +135,6 @@
 	}
 }
 
-func TestECNtt(t *testing.T) {
-	cfg := GetDefaultNttConfig()
-	points := GenerateProjectivePoints(1 << largestTestSize)
-
-	for _, size := range []int{4, 5, 6, 7, 8} {
-		for _, v := range [4]core.Ordering{core.KNN, core.KNR, core.KRN, core.KRR} {
-			testSize := 1 << size
-
-			pointsCopy := core.HostSliceFromElements[Projective](points[:testSize])
-			cfg.Ordering = v
-			cfg.NttAlgorithm = core.Radix2
-
-			output := make(core.HostSlice[Projective], testSize)
-			e := ECNtt(pointsCopy, core.KForward, &cfg, output)
-			assert.Equal(t, core.IcicleErrorCode(0), e.IcicleErrorCode, "ECNtt failed")
-		}
-	}
-}
-
->>>>>>> b2b3702b
 func TestNttDeviceAsync(t *testing.T) {
 	cfg := GetDefaultNttConfig()
 	scalars := GenerateScalars(1 << largestTestSize)
