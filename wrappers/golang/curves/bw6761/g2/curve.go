package g2

// #cgo CFLAGS: -I./include/
// #include "curve.h"
import "C"

import (
	"unsafe"

	"github.com/ingonyama-zk/icicle/v2/wrappers/golang/core"
	cr "github.com/ingonyama-zk/icicle/v2/wrappers/golang/cuda_runtime"
)

type G2Projective struct {
	X, Y, Z G2BaseField
}

func (p G2Projective) Size() int {
	return p.X.Size() * 3
}

func (p G2Projective) AsPointer() *uint32 {
	return p.X.AsPointer()
}

func (p *G2Projective) Zero() G2Projective {
	p.X.Zero()
	p.Y.One()
	p.Z.Zero()

	return *p
}

func (p *G2Projective) FromLimbs(x, y, z []uint32) G2Projective {
	p.X.FromLimbs(x)
	p.Y.FromLimbs(y)
	p.Z.FromLimbs(z)

	return *p
}

func (p *G2Projective) FromAffine(a G2Affine) G2Projective {
<<<<<<< HEAD
=======
	z := G2BaseField{}
	z.One()

	if (a.X == z.Zero()) && (a.Y == z.Zero()) {
		p.Zero()
	} else {
		p.X = a.X
		p.Y = a.Y
		p.Z = z.One()
	}
>>>>>>> 73cd4c0a

	cA := (*C.g2_affine_t)(unsafe.Pointer(&a))
	cP := (*C.g2_projective_t)(unsafe.Pointer(p))
	C.bw6_761_g2_from_affine(cA, cP)
	return *p
}

func (p G2Projective) ProjectiveEq(p2 *G2Projective) bool {
	cP := (*C.g2_projective_t)(unsafe.Pointer(&p))
	cP2 := (*C.g2_projective_t)(unsafe.Pointer(&p2))
	__ret := C.bw6_761_g2_eq(cP, cP2)
	return __ret == (C._Bool)(true)
}

func (p *G2Projective) ProjectiveToAffine() G2Affine {
	var a G2Affine

	cA := (*C.g2_affine_t)(unsafe.Pointer(&a))
	cP := (*C.g2_projective_t)(unsafe.Pointer(p))
	C.bw6_761_g2_to_affine(cP, cA)
	return a
}

func G2GenerateProjectivePoints(size int) core.HostSlice[G2Projective] {
	points := make([]G2Projective, size)
	for i := range points {
		points[i] = G2Projective{}
	}

	pointsSlice := core.HostSliceFromElements[G2Projective](points)
	pPoints := (*C.g2_projective_t)(unsafe.Pointer(&pointsSlice[0]))
	cSize := (C.int)(size)
	C.bw6_761_g2_generate_projective_points(pPoints, cSize)

	return pointsSlice
}

type G2Affine struct {
	X, Y G2BaseField
}

func (a G2Affine) Size() int {
	return a.X.Size() * 2
}

func (a G2Affine) AsPointer() *uint32 {
	return a.X.AsPointer()
}

func (a *G2Affine) Zero() G2Affine {
	a.X.Zero()
	a.Y.Zero()

	return *a
}

func (a *G2Affine) FromLimbs(x, y []uint32) G2Affine {
	a.X.FromLimbs(x)
	a.Y.FromLimbs(y)

	return *a
}

func (a G2Affine) ToProjective() G2Projective {
	var p G2Projective

<<<<<<< HEAD
	cA := (*C.g2_affine_t)(unsafe.Pointer(&a))
	cP := (*C.g2_projective_t)(unsafe.Pointer(&p))
	C.bw6_761_g2_from_affine(cA, cP)
	return p
=======
	if (a.X == z.Zero()) && (a.Y == z.Zero()) {
		var p G2Projective
		return p.Zero()
	}

	return G2Projective{
		X: a.X,
		Y: a.Y,
		Z: z.One(),
	}
>>>>>>> 73cd4c0a
}

func G2AffineFromProjective(p *G2Projective) G2Affine {
	return p.ProjectiveToAffine()
}

func G2GenerateAffinePoints(size int) core.HostSlice[G2Affine] {
	points := make([]G2Affine, size)
	for i := range points {
		points[i] = G2Affine{}
	}

	pointsSlice := core.HostSliceFromElements[G2Affine](points)
	cPoints := (*C.g2_affine_t)(unsafe.Pointer(&pointsSlice[0]))
	cSize := (C.int)(size)
	C.bw6_761_g2_generate_affine_points(cPoints, cSize)

	return pointsSlice
}

func convertG2AffinePointsMontgomery(points *core.DeviceSlice, isInto bool) cr.CudaError {
	cValues := (*C.g2_affine_t)(points.AsUnsafePointer())
	cSize := (C.size_t)(points.Len())
	cIsInto := (C._Bool)(isInto)
	defaultCtx, _ := cr.GetDefaultDeviceContext()
	cCtx := (*C.DeviceContext)(unsafe.Pointer(&defaultCtx))
	__ret := C.bw6_761_g2_affine_convert_montgomery(cValues, cSize, cIsInto, cCtx)
	err := (cr.CudaError)(__ret)
	return err
}

func G2AffineToMontgomery(points *core.DeviceSlice) cr.CudaError {
	points.CheckDevice()
	return convertG2AffinePointsMontgomery(points, true)
}

func G2AffineFromMontgomery(points *core.DeviceSlice) cr.CudaError {
	points.CheckDevice()
	return convertG2AffinePointsMontgomery(points, false)
}

func convertG2ProjectivePointsMontgomery(points *core.DeviceSlice, isInto bool) cr.CudaError {
	cValues := (*C.g2_projective_t)(points.AsUnsafePointer())
	cSize := (C.size_t)(points.Len())
	cIsInto := (C._Bool)(isInto)
	defaultCtx, _ := cr.GetDefaultDeviceContext()
	cCtx := (*C.DeviceContext)(unsafe.Pointer(&defaultCtx))
	__ret := C.bw6_761_g2_projective_convert_montgomery(cValues, cSize, cIsInto, cCtx)
	err := (cr.CudaError)(__ret)
	return err
}

func G2ProjectiveToMontgomery(points *core.DeviceSlice) cr.CudaError {
	points.CheckDevice()
	return convertG2ProjectivePointsMontgomery(points, true)
}

func G2ProjectiveFromMontgomery(points *core.DeviceSlice) cr.CudaError {
	points.CheckDevice()
	return convertG2ProjectivePointsMontgomery(points, false)
}<|MERGE_RESOLUTION|>--- conflicted
+++ resolved
@@ -40,19 +40,7 @@
 }
 
 func (p *G2Projective) FromAffine(a G2Affine) G2Projective {
-<<<<<<< HEAD
-=======
-	z := G2BaseField{}
-	z.One()
 
-	if (a.X == z.Zero()) && (a.Y == z.Zero()) {
-		p.Zero()
-	} else {
-		p.X = a.X
-		p.Y = a.Y
-		p.Z = z.One()
-	}
->>>>>>> 73cd4c0a
 
 	cA := (*C.g2_affine_t)(unsafe.Pointer(&a))
 	cP := (*C.g2_projective_t)(unsafe.Pointer(p))
@@ -119,23 +107,10 @@
 func (a G2Affine) ToProjective() G2Projective {
 	var p G2Projective
 
-<<<<<<< HEAD
 	cA := (*C.g2_affine_t)(unsafe.Pointer(&a))
 	cP := (*C.g2_projective_t)(unsafe.Pointer(&p))
 	C.bw6_761_g2_from_affine(cA, cP)
 	return p
-=======
-	if (a.X == z.Zero()) && (a.Y == z.Zero()) {
-		var p G2Projective
-		return p.Zero()
-	}
-
-	return G2Projective{
-		X: a.X,
-		Y: a.Y,
-		Z: z.One(),
-	}
->>>>>>> 73cd4c0a
 }
 
 func G2AffineFromProjective(p *G2Projective) G2Affine {
