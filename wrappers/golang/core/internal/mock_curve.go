package internal

type MockProjective struct {
	X, Y, Z MockBaseField
}

func (p MockProjective) Size() int {
	return p.X.Size() * 3
}

func (p MockProjective) AsPointer() *uint32 {
	return p.X.AsPointer()
}

func (p *MockProjective) Zero() MockProjective {
	p.X.Zero()
	p.Y.One()
	p.Z.Zero()

	return *p
}

func (p *MockProjective) FromLimbs(x, y, z []uint32) MockProjective {
	p.X.FromLimbs(x)
	p.Y.FromLimbs(y)
	p.Z.FromLimbs(z)

	return *p
}

<<<<<<< HEAD
=======
func (p *MockProjective) FromAffine(a MockAffine) MockProjective {
	z := MockBaseField{}
	z.One()

	if (a.X == z.Zero()) && (a.Y == z.Zero()) {
		p.Zero()
	} else {
		p.X = a.X
		p.Y = a.Y
		p.Z = z.One()
	}

	return *p
}

>>>>>>> 73cd4c0a
type MockAffine struct {
	X, Y MockBaseField
}

func (a MockAffine) Size() int {
	return a.X.Size() * 2
}

func (a MockAffine) AsPointer() *uint32 {
	return a.X.AsPointer()
}

func (a *MockAffine) Zero() MockAffine {
	a.X.Zero()
	a.Y.Zero()

	return *a
}

func (a *MockAffine) FromLimbs(x, y []uint32) MockAffine {
	a.X.FromLimbs(x)
	a.Y.FromLimbs(y)

	return *a
<<<<<<< HEAD
=======
}

func (a MockAffine) ToProjective() MockProjective {
	var z MockBaseField

	if (a.X == z.Zero()) && (a.Y == z.Zero()) {
		var p MockProjective
		return p.Zero()
	}

	return MockProjective{
		X: a.X,
		Y: a.Y,
		Z: z.One(),
	}
>>>>>>> 73cd4c0a
}<|MERGE_RESOLUTION|>--- conflicted
+++ resolved
@@ -28,24 +28,7 @@
 	return *p
 }
 
-<<<<<<< HEAD
-=======
-func (p *MockProjective) FromAffine(a MockAffine) MockProjective {
-	z := MockBaseField{}
-	z.One()
 
-	if (a.X == z.Zero()) && (a.Y == z.Zero()) {
-		p.Zero()
-	} else {
-		p.X = a.X
-		p.Y = a.Y
-		p.Z = z.One()
-	}
-
-	return *p
-}
-
->>>>>>> 73cd4c0a
 type MockAffine struct {
 	X, Y MockBaseField
 }
@@ -70,22 +53,4 @@
 	a.Y.FromLimbs(y)
 
 	return *a
-<<<<<<< HEAD
-=======
 }
-
-func (a MockAffine) ToProjective() MockProjective {
-	var z MockBaseField
-
-	if (a.X == z.Zero()) && (a.Y == z.Zero()) {
-		var p MockProjective
-		return p.Zero()
-	}
-
-	return MockProjective{
-		X: a.X,
-		Y: a.Y,
-		Z: z.One(),
-	}
->>>>>>> 73cd4c0a
-}