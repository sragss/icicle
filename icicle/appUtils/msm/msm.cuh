--- conflicted
+++ resolved
@@ -17,9 +17,6 @@
 template <typename S, typename P, typename A>
 void short_msm(S *h_scalars, A *h_points, unsigned size, P* h_final_result, bool on_device);
 
-<<<<<<< HEAD
 template <typename A, typename S, typename P>
 void reference_msm(S* scalars, A* a_points, unsigned size);
-=======
-#endif
->>>>>>> 396c5f3c
+#endif