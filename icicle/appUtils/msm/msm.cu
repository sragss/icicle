--- conflicted
+++ resolved
@@ -550,7 +550,6 @@
   unsigned bitsize = 255;
   batched_bucket_method_msm(bitsize, c, scalars, points, batch_size, msm_size, result, on_device);
 }
-<<<<<<< HEAD
 
 extern "C"
 int msm_cuda(projective_t *out, affine_t points[],
@@ -696,6 +695,4 @@
     return -1;
   }
 }
-=======
->>>>>>> 071c24ce
 #endif