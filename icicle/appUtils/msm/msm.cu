--- conflicted
+++ resolved
@@ -1152,15 +1152,9 @@
     // const unsigned log_data_split =
     //     get_optimal_log_data_split(84, source_bits_count, target_bits_count, target_windows_count); //todo - get num of multiprossecors
     // const unsigned total_buckets_count = target_buckets_count << log_data_split; //32*2^8*2^7
-<<<<<<< HEAD
-    cudaMalloc(&target_buckets, sizeof(P) * target_buckets_count); //32*2^8*2^7 buckets
-    cudaMalloc(&temp_buckets1, sizeof(P) * source_buckets_count); //32*2^8*2^7 buckets
-    cudaMalloc(&temp_buckets2, sizeof(P) * source_buckets_count); //32*2^8*2^7 buckets
-=======
     cudaMallocAsync(&target_buckets, sizeof(P) * target_buckets_count,stream); //32*2^8*2^7 buckets
     cudaMallocAsync(&temp_buckets1, sizeof(P) * source_buckets_count/2,stream); //32*2^8*2^7 buckets
     cudaMallocAsync(&temp_buckets2, sizeof(P) * source_buckets_count/2,stream); //32*2^8*2^7 buckets
->>>>>>> b39b5294
     // const unsigned block_dim = total_buckets_count < 32 ? total_buckets_count : 32;
     // const unsigned grid_dim = (total_buckets_count - 1) / block_dim.x + 1;
     //input output, streams
@@ -1168,10 +1162,10 @@
     // for (unsigned j = 0; j < target_windows_count-1; j++) //another loop
     // reduce_buckets_kernel<<<NUM_BLOCKS, NUM_THREADS,0,0>>>(target_buckets, target_buckets, source_windows_count>>(j+2));
 
-    cudaStream_t stream2;
+    // cudaStream_t stream2;
     // cudaStreamCreate(&streams[0]);
     // cudaStreamCreate(&streams[1]);
-    cudaStreamCreate(&stream2);
+    // cudaStreamCreate(&stream2);
 
     // if (source_bits_count>8){
     if (source_bits_count>0){
@@ -1202,13 +1196,8 @@
         printf("NUM_THREADS 1 %u \n" ,NUM_THREADS);
         NUM_BLOCKS = ((source_buckets_count>>(1+j)) + NUM_THREADS - 1) / NUM_THREADS;
         printf("NUM_BLOCKS 1 %u \n" ,NUM_BLOCKS);
-<<<<<<< HEAD
-        single_stage_multi_reduction_kernel<<<NUM_BLOCKS, NUM_THREADS,0,streams[0]>>>(j==0?source_buckets:temp_buckets1,j==last_j? target_buckets: temp_buckets1,1<<(source_bits_count-j),j==last_j? 1<<target_bits_count: 0,0,0);
-        cudaDeviceSynchronize();
-=======
         single_stage_multi_reduction_kernel<<<NUM_BLOCKS, NUM_THREADS,0,stream>>>(j==0?source_buckets:temp_buckets1,j==target_bits_count-1? target_buckets: temp_buckets1,1<<(source_bits_count-j),j==target_bits_count-1? 1<<target_bits_count: 0,0);
         // cudaDeviceSynchronize();
->>>>>>> b39b5294
         printf("cuda error %u\n",cudaGetLastError());
         }
         // std::vector<P> t1_buckets;
@@ -1242,13 +1231,8 @@
         printf("NUM_THREADS 2 %u \n" ,NUM_THREADS);
         NUM_BLOCKS = (nof_threads + NUM_THREADS - 1) / NUM_THREADS;
         printf("NUM_BLOCKS 2 %u \n" ,NUM_BLOCKS);
-<<<<<<< HEAD
-        single_stage_multi_reduction_kernel<<<NUM_BLOCKS, NUM_THREADS,0,streams[1]>>>(j==0?source_buckets:temp_buckets2,j==target_bits_count-1? target_buckets: temp_buckets2,1<<(target_bits_count-j),j==target_bits_count-1? 1<<target_bits_count: 0,1,(odd_source_c&&j==target_bits_count-1)? 1<<(target_bits_count-1):0);
-        cudaDeviceSynchronize();
-=======
-        single_stage_multi_reduction_kernel<<<NUM_BLOCKS, NUM_THREADS,0,stream2>>>(j==0?source_buckets:temp_buckets2,j==target_bits_count-1? target_buckets: temp_buckets2,1<<(target_bits_count-j),j==target_bits_count-1? 1<<target_bits_count: 0,1);
+        single_stage_multi_reduction_kernel<<<NUM_BLOCKS, NUM_THREADS,0,stream>>>(j==0?source_buckets:temp_buckets2,j==target_bits_count-1? target_buckets: temp_buckets2,1<<(target_bits_count-j),j==target_bits_count-1? 1<<target_bits_count: 0,1);
         // cudaDeviceSynchronize();
->>>>>>> b39b5294
         printf("cuda error %u\n",cudaGetLastError());
 
         // std::vector<P> t1_buckets;
@@ -1315,15 +1299,15 @@
     printf("NUM_THREADS 2 %u \n" ,NUM_THREADS);
     NUM_BLOCKS = source_windows_count<<target_bits_count;
     printf("NUM_BLOCKS 2 %u \n" ,NUM_BLOCKS);
-    general_sum_reduction_kernel<<<NUM_BLOCKS, NUM_THREADS,0,stream2>>>(source_buckets,target_buckets,1,1<<target_bits_count,1);
+    general_sum_reduction_kernel<<<NUM_BLOCKS, NUM_THREADS,0,stream>>>(source_buckets,target_buckets,1,1<<target_bits_count,1);
     // cudaDeviceSynchronize();
     // printf("cuda error %u\n",cudaGetLastError());
     // }
     }
-    cudaStreamSynchronize(stream);
+    // cudaStreamSynchronize(stream);
     // cudaStreamDestroy(streams[0]);
-    cudaStreamSynchronize(stream2);
-    cudaStreamDestroy(stream2);
+    // cudaStreamSynchronize(stream2);
+    // cudaStreamDestroy(stream2);
 
     // cudaDeviceSynchronize();
     // // std::vector<P> t_buckets;
