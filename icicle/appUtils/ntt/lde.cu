#ifndef LDE
#define LDE
#include <cuda.h>
#include "ntt.cuh"
#include "lde.cuh"
#include "../vector_manipulation/ve_mod_mult.cuh"


/**
 * Interpolate a batch of polynomials from their evaluations on the same subgroup.
 * Note: this function does not preform any bit-reverse permutations on its inputs or outputs.
 * @param d_out The variable to write coefficients of the resulting polynomials into (the coefficients are in bit-reversed order if the evaluations weren't bit-reversed and vice-versa).
 * @param d_evaluations Input array of evaluations of all polynomials of type E (elements).
 * @param d_domain Domain on which the polynomials are evaluated. Must be a subgroup.
 * @param n Length of `d_domain` array, also equal to the number of evaluations of each polynomial.
 * @param batch_size The size of the batch; the length of `d_evaluations` is `n` * `batch_size`.
 */
template <typename E, typename S> int interpolate_batch(E * d_out, E * d_evaluations, S * d_domain, unsigned n, unsigned batch_size) {
  uint32_t logn = uint32_t(log(n) / log(2));
  cudaMemcpy(d_out, d_evaluations, sizeof(E) * n * batch_size, cudaMemcpyDeviceToDevice);
  
  int NUM_THREADS = min(n / 2, MAX_THREADS_BATCH);
  int NUM_BLOCKS = batch_size * max(int((n / 2) / NUM_THREADS), 1);
  for (uint32_t s = 0; s < logn; s++) //TODO: this loop also can be unrolled
  {
    ntt_template_kernel <E, S> <<<NUM_BLOCKS, NUM_THREADS>>>(d_out, n, d_domain, n, NUM_BLOCKS, s, false);
  }

  NUM_BLOCKS = (n * batch_size + NUM_THREADS - 1) / NUM_THREADS;
  template_normalize_kernel <E, S> <<<NUM_BLOCKS, NUM_THREADS>>> (d_out, n * batch_size, S::inv_log_size(logn));
  return 0;
}

/**
 * Interpolate a polynomial from its evaluations on a subgroup.
 * Note: this function does not preform any bit-reverse permutations on its inputs or outputs.
 * @param d_out The variable to write coefficients of the resulting polynomial into (the coefficients are in bit-reversed order if the evaluations weren't bit-reversed and vice-versa).
 * @param d_evaluations Input array of evaluations that have type E (elements).
 * @param d_domain Domain on which the polynomial is evaluated. Must be a subgroup.
 * @param n Length of `d_evaluations` and the size `d_domain` arrays (they should have equal length).
 */
template <typename E, typename S> int interpolate(E * d_out, E * d_evaluations, S * d_domain, unsigned n) {
  return interpolate_batch <E, S> (d_out, d_evaluations, d_domain, n, 1);
}

template < typename E > __global__ void fill_array(E * arr, E val, uint32_t n) {
  int tid = (blockIdx.x * blockDim.x) + threadIdx.x;
  if (tid < n) {
    arr[tid] = val;
  }
}

/**
 * Evaluate a batch of polynomials on the same coset.
 * @param d_out The evaluations of the polynomials on coset `u` * `d_domain`.
 * @param d_coefficients Input array of coefficients of all polynomials of type E (elements) to be evaluated in-place on a coset.
 * @param d_domain Domain on which the polynomials are evaluated (see `coset` flag). Must be a subgroup.
 * @param domain_size Length of `d_domain` array, on which the polynomial is computed.
 * @param n The number of coefficients, which might be different from `domain_size`.
 * @param batch_size The size of the batch; the length of `d_coefficients` is `n` * `batch_size`.
 * @param coset The flag that indicates whether to evaluate on a coset. If false, evaluate on a subgroup `d_domain`.
 * @param coset_powers If `coset` is true, a list of powers `[1, u, u^2, ..., u^{n-1}]` where `u` is the generator of the coset.
 */
template <typename E, typename S>
int evaluate_batch(E * d_out, E * d_coefficients, S * d_domain, unsigned domain_size, unsigned n, unsigned batch_size, bool coset, S * coset_powers) {
  uint32_t logn = uint32_t(log(domain_size) / log(2));
  if (domain_size > n) {
    // allocate and initialize an array of stream handles to parallelize data copying across batches
    cudaStream_t *memcpy_streams = (cudaStream_t *) malloc(batch_size * sizeof(cudaStream_t));
    for (unsigned i = 0; i < batch_size; i++)
    {
      cudaStreamCreate(&(memcpy_streams[i]));

      cudaMemcpyAsync(&d_out[i * domain_size], &d_coefficients[i * n], n * sizeof(E), cudaMemcpyDeviceToDevice, memcpy_streams[i]);
      uint32_t NUM_THREADS = MAX_THREADS_BATCH;
      uint32_t NUM_BLOCKS = (domain_size - n + NUM_THREADS - 1) / NUM_THREADS;
      fill_array <E> <<<NUM_BLOCKS, NUM_THREADS, 0, memcpy_streams[i]>>> (&d_out[i * domain_size + n], E::zero(), domain_size - n);

      cudaStreamSynchronize(memcpy_streams[i]);
      cudaStreamDestroy(memcpy_streams[i]);
    }
  } else
    cudaMemcpy(d_out, d_coefficients, sizeof(E) * domain_size * batch_size, cudaMemcpyDeviceToDevice);

  if (coset)
    batch_vector_mult(coset_powers, d_out, domain_size, batch_size);

  int NUM_THREADS = min(domain_size / 2, MAX_THREADS_BATCH);
  int chunks = max(int((domain_size / 2) / NUM_THREADS), 1);
  int NUM_BLOCKS = batch_size * chunks;
  for (uint32_t s = 0; s < logn; s++) //TODO: this loop also can be unrolled
  {
    ntt_template_kernel <E, S> <<<NUM_BLOCKS, NUM_THREADS>>>(d_out, domain_size, d_domain, domain_size, batch_size * chunks, logn - s - 1, true);
  }
  return 0;
}

/**
 * Evaluate a polynomial on a coset.
 * Note: this function does not preform any bit-reverse permutations on its inputs or outputs, so the order of outputs is bit-reversed.
 * @param d_out The evaluations of the polynomial on coset `u` * `d_domain`.
 * @param d_coefficients Input array of coefficients of a polynomial of type E (elements).
 * @param d_domain Domain on which the polynomial is evaluated (see `coset` flag). Must be a subgroup.
 * @param domain_size Length of `d_domain` array, on which the polynomial is computed.
 * @param n The number of coefficients, which might be different from `domain_size`.
 * @param coset The flag that indicates whether to evaluate on a coset. If false, evaluate on a subgroup `d_domain`.
 * @param coset_powers If `coset` is true, a list of powers `[1, u, u^2, ..., u^{n-1}]` where `u` is the generator of the coset.
 */
template <typename E, typename S> 
int evaluate(E * d_out, E * d_coefficients, S * d_domain, unsigned domain_size, unsigned n, bool coset, S * coset_powers) {
  return evaluate_batch <E, S> (d_out, d_coefficients, d_domain, domain_size, n, 1, coset, coset_powers);
}

template <typename S> 
int interpolate_scalars(S* d_out, S* d_evaluations, S* d_domain, unsigned n) {
  return interpolate(d_out, d_evaluations, d_domain, n);
}

template <typename S> 
int interpolate_scalars_batch(S* d_out, S* d_evaluations, S* d_domain, unsigned n, unsigned batch_size) {
  return interpolate_batch(d_out, d_evaluations, d_domain, n, batch_size);
}

template <typename E, typename S> 
int interpolate_points(E* d_out, E* d_evaluations, S* d_domain, unsigned n) {
  return interpolate(d_out, d_evaluations, d_domain, n);
}

template <typename E, typename S> 
int interpolate_points_batch(E* d_out, E* d_evaluations, S* d_domain, unsigned n, unsigned batch_size) {
  return interpolate_batch(d_out, d_evaluations, d_domain, n, batch_size);
}

template <typename S> 
int evaluate_scalars(S* d_out, S* d_coefficients, S* d_domain, unsigned domain_size, unsigned n) {
  S* _null = nullptr;
  return evaluate(d_out, d_coefficients, d_domain, domain_size, n, false, _null);
}

template <typename S> 
int evaluate_scalars_batch(S* d_out, S* d_coefficients, S* d_domain, unsigned domain_size, unsigned n, unsigned batch_size) {
  S* _null = nullptr;
  return evaluate_batch(d_out, d_coefficients, d_domain, domain_size, n, batch_size, false, _null);
}

template <typename E, typename S> 
int evaluate_points(E* d_out, E* d_coefficients, S* d_domain, unsigned domain_size, unsigned n) {
  S* _null = nullptr;
  return evaluate(d_out, d_coefficients, d_domain, domain_size, n, false, _null);
}

template <typename E, typename S> 
int evaluate_points_batch(E* d_out, E* d_coefficients, S* d_domain, 
                          unsigned domain_size, unsigned n, unsigned batch_size) {
  S* _null = nullptr;
  return evaluate_batch(d_out, d_coefficients, d_domain, domain_size, n, batch_size, false, _null);
}

template <typename S> 
int evaluate_scalars_on_coset(S* d_out, S* d_coefficients, S* d_domain, 
                              unsigned domain_size, unsigned n, S* coset_powers) {
  return evaluate(d_out, d_coefficients, d_domain, domain_size, n, true, coset_powers);
}

template <typename E, typename S> 
int evaluate_scalars_on_coset_batch(S* d_out, S* d_coefficients, S* d_domain, unsigned domain_size, 
                                    unsigned n, unsigned batch_size, S* coset_powers) {
  return evaluate_batch(d_out, d_coefficients, d_domain, domain_size, n, batch_size, true, coset_powers);
}

template <typename E, typename S> 
int evaluate_points_on_coset(E* d_out, E* d_coefficients, S* d_domain, 
                             unsigned domain_size, unsigned n, S* coset_powers) {
  return evaluate(d_out, d_coefficients, d_domain, domain_size, n, true, coset_powers);
}

template <typename E, typename S> 
int evaluate_points_on_coset_batch(E* d_out, E* d_coefficients, S* d_domain, unsigned domain_size,
                                   unsigned n, unsigned batch_size, S* coset_powers) {
  return evaluate_batch(d_out, d_coefficients, d_domain, domain_size, n, batch_size, true, coset_powers);
}

<<<<<<< HEAD
extern "C" scalar_t* build_domain_cuda(uint32_t domain_size, uint32_t logn, bool inverse, size_t device_id = 0)
{
    // TODO: use device_id when working with multiple devices
    (void)device_id;
    try
    {
        if (inverse) {
            return fill_twiddle_factors_array(domain_size, scalar_t::omega_inv(logn));
        } else {
            return fill_twiddle_factors_array(domain_size, scalar_t::omega(logn));
        }
    }
    catch (const std::runtime_error &ex)
    {
        printf("error %s", ex.what());
        return nullptr;
    }
}

extern "C" int ntt_cuda(scalar_t *arr, uint32_t n, bool inverse, size_t device_id = 0)
{
    // TODO: use device_id when working with multiple devices
    (void)device_id;
    try
    {
        return ntt_end2end(arr, n, inverse); // TODO: pass device_id
    }
    catch (const std::runtime_error &ex)
    {
        printf("error %s", ex.what());
        
        return -1;        
    }
}

extern "C" int ecntt_cuda(projective_t *arr, uint32_t n, bool inverse, size_t device_id = 0)
{
    // TODO: use device_id when working with multiple devices
    (void)device_id;
    try
    {
        return ecntt_end2end(arr, n, inverse); // TODO: pass device_id
    }
    catch (const std::runtime_error &ex)
    {
        printf("error %s", ex.what());
        return -1;
    }
}

extern "C" int ntt_batch_cuda(scalar_t *arr, uint32_t arr_size, uint32_t batch_size, bool inverse, size_t device_id = 0)
{
    // TODO: use device_id when working with multiple devices
    (void)device_id;
    try
    {
        return ntt_end2end_batch(arr, arr_size, batch_size, inverse); // TODO: pass device_id
    }
    catch (const std::runtime_error &ex)
    {
        printf("error %s", ex.what());
        return -1;
    }
}

extern "C" int ecntt_batch_cuda(projective_t *arr, uint32_t arr_size, uint32_t batch_size, bool inverse, size_t device_id = 0)
{
    // TODO: use device_id when working with multiple devices
    (void)device_id;
    try
    {
        return ecntt_end2end_batch(arr, arr_size, batch_size, inverse); // TODO: pass device_id
    }
    catch (const std::runtime_error &ex)
    {
        printf("error %s", ex.what());
        return -1;
    }
}

extern "C" int interpolate_scalars_cuda(scalar_t* d_out, scalar_t *d_evaluations, scalar_t *d_domain, unsigned n, unsigned device_id = 0)
{
    // TODO: use device_id when working with multiple devices
    (void)device_id;
    try
    {
        return interpolate_scalars(d_out, d_evaluations, d_domain, n); // TODO: pass device_id
    }
    catch (const std::runtime_error &ex)
    {
        printf("error %s", ex.what());
        return -1;
    }
}

extern "C" int interpolate_scalars_batch_cuda(scalar_t* d_out, scalar_t* d_evaluations, scalar_t* d_domain, unsigned n,
                                              unsigned batch_size, size_t device_id = 0)
{
    // TODO: use device_id when working with multiple devices
    (void)device_id;
    try
    {
        return interpolate_scalars_batch(d_out, d_evaluations, d_domain, n, batch_size); // TODO: pass device_id
    }
    catch (const std::runtime_error &ex)
    {
        printf("error %s", ex.what());
        return -1;
    }
}

extern "C" int interpolate_points_cuda(projective_t* d_out, projective_t *d_evaluations, scalar_t *d_domain, unsigned n, size_t device_id = 0)
{
    // TODO: use device_id when working with multiple devices
    (void)device_id;
    try
    {
        return interpolate_points(d_out, d_evaluations, d_domain, n); // TODO: pass device_id
    }
    catch (const std::runtime_error &ex)
    {
        printf("error %s", ex.what());
        return -1;
    }
}

extern "C" int interpolate_points_batch_cuda(projective_t* d_out, projective_t* d_evaluations, scalar_t* d_domain,
                                             unsigned n, unsigned batch_size, size_t device_id = 0)
{
    // TODO: use device_id when working with multiple devices
    (void)device_id;
    try
    {
        return interpolate_points_batch(d_out, d_evaluations, d_domain, n, batch_size); // TODO: pass device_id
    }
    catch (const std::runtime_error &ex)
    {
        printf("error %s", ex.what());
        return -1;
    }
}

extern "C" int evaluate_scalars_cuda(scalar_t* d_out, scalar_t *d_coefficients, scalar_t *d_domain, 
                                     unsigned domain_size, unsigned n, unsigned device_id = 0)
{
    // TODO: use device_id when working with multiple devices
    (void)device_id;
    try
    {
        return evaluate_scalars(d_out, d_coefficients, d_domain, domain_size, n); // TODO: pass device_id
    }
    catch (const std::runtime_error &ex)
    {
        printf("error %s", ex.what());
        return -1;
    }
}

extern "C" int evaluate_scalars_batch_cuda(scalar_t* d_out, scalar_t* d_coefficients, scalar_t* d_domain, unsigned domain_size,
                                           unsigned n, unsigned batch_size, size_t device_id = 0)
{
    // TODO: use device_id when working with multiple devices
    (void)device_id;
    try
    {
        return evaluate_scalars_batch(d_out, d_coefficients, d_domain, domain_size, n, batch_size); // TODO: pass device_id
    }
    catch (const std::runtime_error &ex)
    {
        printf("error %s", ex.what());
        return -1;
    }
}

extern "C" int evaluate_points_cuda(projective_t* d_out, projective_t *d_coefficients, scalar_t *d_domain, 
                                    unsigned domain_size, unsigned n, size_t device_id = 0)
{
    // TODO: use device_id when working with multiple devices
    (void)device_id;
    try
    {
        return evaluate_points(d_out, d_coefficients, d_domain, domain_size, n); // TODO: pass device_id
    }
    catch (const std::runtime_error &ex)
    {
        printf("error %s", ex.what());
        return -1;
    }
}

extern "C" int evaluate_points_batch_cuda(projective_t* d_out, projective_t* d_coefficients, scalar_t* d_domain, unsigned domain_size,
                                          unsigned n, unsigned batch_size, size_t device_id = 0)
{
    // TODO: use device_id when working with multiple devices
    (void)device_id;
    try
    {
        return evaluate_points_batch(d_out, d_coefficients, d_domain, domain_size, n, batch_size); // TODO: pass device_id
    }
    catch (const std::runtime_error &ex)
    {
        printf("error %s", ex.what());
        return -1;
    }
}

extern "C" int evaluate_scalars_on_coset_cuda(scalar_t* d_out, scalar_t *d_coefficients, scalar_t *d_domain, unsigned domain_size,
                                              unsigned n, scalar_t *coset_powers, unsigned device_id = 0)
{
    // TODO: use device_id when working with multiple devices
    (void)device_id;
    try
    {
        return evaluate_scalars_on_coset(d_out, d_coefficients, d_domain, domain_size, n, coset_powers); // TODO: pass device_id
    }
    catch (const std::runtime_error &ex)
    {
        printf("error %s", ex.what());
        return -1;
    }
}

extern "C" int evaluate_scalars_on_coset_batch_cuda(scalar_t* d_out, scalar_t* d_coefficients, scalar_t* d_domain, unsigned domain_size, 
                                                    unsigned n, unsigned batch_size, scalar_t *coset_powers, size_t device_id = 0)
{
    // TODO: use device_id when working with multiple devices
    (void)device_id;
    try
    {
        return evaluate_scalars_on_coset_batch(d_out, d_coefficients, d_domain, domain_size, n, batch_size, coset_powers); // TODO: pass device_id
    }
    catch (const std::runtime_error &ex)
    {
        printf("error %s", ex.what());
        return -1;
    }
}

extern "C" int evaluate_points_on_coset_cuda(projective_t* d_out, projective_t *d_coefficients, scalar_t *d_domain, unsigned domain_size,
                                             unsigned n, scalar_t *coset_powers, size_t device_id = 0)
{
    // TODO: use device_id when working with multiple devices
    (void)device_id;
    try
    {
        return evaluate_points_on_coset(d_out, d_coefficients, d_domain, domain_size, n, coset_powers); // TODO: pass device_id
    }
    catch (const std::runtime_error &ex)
    {
        printf("error %s", ex.what());
        return -1;
    }
}

extern "C" int evaluate_points_on_coset_batch_cuda(projective_t* d_out, projective_t* d_coefficients, scalar_t* d_domain, unsigned domain_size, 
                                                   unsigned n, unsigned batch_size, scalar_t *coset_powers, size_t device_id = 0)
{
    // TODO: use device_id when working with multiple devices
    (void)device_id;
    try
    {
        return evaluate_points_on_coset_batch(d_out, d_coefficients, d_domain, domain_size, n, batch_size, coset_powers); // TODO: pass device_id
    }
    catch (const std::runtime_error &ex)
    {
        printf("error %s", ex.what());
        return -1;
    }
}

extern "C" int reverse_order_scalars_cuda(scalar_t* arr, int n, size_t device_id = 0)
{
    // TODO: use device_id when working with multiple devices
    (void)device_id;
    try
    {
        uint32_t logn = uint32_t(log(n) / log(2));
        reverse_order(arr, n, logn);
        return 0;
    }
    catch (const std::runtime_error &ex)
    {
        printf("error %s", ex.what());
        return -1;
    }
}

extern "C" int reverse_order_scalars_batch_cuda(scalar_t* arr, int n, int batch_size, size_t device_id = 0)
{
    // TODO: use device_id when working with multiple devices
    (void)device_id;
    try
    {
        uint32_t logn = uint32_t(log(n) / log(2));
        reverse_order_batch(arr, n, logn, batch_size);
        return 0;
    }
    catch (const std::runtime_error &ex)
    {
        printf("error %s", ex.what());
        return -1;
    }
}

extern "C" int reverse_order_points_cuda(projective_t* arr, int n, size_t device_id = 0)
{
    // TODO: use device_id when working with multiple devices
    (void)device_id;
    try
    {
        uint32_t logn = uint32_t(log(n) / log(2));
        reverse_order(arr, n, logn);
        return 0;
    }
    catch (const std::runtime_error &ex)
    {
        printf("error %s", ex.what());
        return -1;
    }
}

extern "C" int reverse_order_points_batch_cuda(projective_t* arr, int n, int batch_size, size_t device_id = 0)
{
    // TODO: use device_id when working with multiple devices
    (void)device_id;
    try
    {
        uint32_t logn = uint32_t(log(n) / log(2));
        reverse_order_batch(arr, n, logn, batch_size);
        return 0;
    }
    catch (const std::runtime_error &ex)
    {
        printf("error %s", ex.what());
        return -1;
    }
}
=======
#endif
>>>>>>> 071c24ce
<|MERGE_RESOLUTION|>--- conflicted
+++ resolved
@@ -180,7 +180,6 @@
   return evaluate_batch(d_out, d_coefficients, d_domain, domain_size, n, batch_size, true, coset_powers);
 }
 
-<<<<<<< HEAD
 extern "C" scalar_t* build_domain_cuda(uint32_t domain_size, uint32_t logn, bool inverse, size_t device_id = 0)
 {
     // TODO: use device_id when working with multiple devices
@@ -518,6 +517,5 @@
         return -1;
     }
 }
-=======
-#endif
->>>>>>> 071c24ce
+
+#endif