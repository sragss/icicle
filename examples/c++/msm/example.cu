--- conflicted
+++ resolved
@@ -2,13 +2,8 @@
 #include <iostream>
 #include <iomanip>
 
-<<<<<<< HEAD
-// select the curve. TODO: can we use curve names instead of IDs?
+// include MSM template
 #define CURVE_ID 1
-
-=======
->>>>>>> 56fcd2e1
-// include MSM template
 #include "icicle/appUtils/msm/msm.cu"
 using namespace curve_config;
 
@@ -68,7 +63,6 @@
   cudaMemcpy(scalars_d, scalars, sizeof(scalar_t) * N, cudaMemcpyHostToDevice);
   cudaMemcpy(points_d, points, sizeof(affine_t) * N, cudaMemcpyHostToDevice);
 
-<<<<<<< HEAD
   std::cout << "Reconfiguring MSM to use on-device inputs" << std::endl;
   config.are_results_on_device = true;
   config.are_scalars_on_device = true;
@@ -94,19 +88,6 @@
   // Print the elapsed time
   std::cout << "Kernel runtime: " << std::fixed << std::setprecision(3) << time * 1e-3 << " sec." << std::endl;
   // Copy the result back to the host
-=======
-  std::cout << "Running MSM on-device" << std::endl;
-  cudaStream_t stream1;
-  cudaStreamCreate(&stream1);
-  auto begin = std::chrono::high_resolution_clock::now();
-  large_msm<scalar_t, projective_t, affine_t>(
-    scalars_d, points_d, msm_size, result_d, true, false, bucket_factor, stream1);
-  auto end = std::chrono::high_resolution_clock::now();
-  auto elapsed = std::chrono::duration_cast<std::chrono::nanoseconds>(end - begin);
-  printf("On-device runtime: %.3f seconds.\n", elapsed.count() * 1e-9);
-  cudaStreamSynchronize(stream1);
-  cudaStreamDestroy(stream1);
->>>>>>> 56fcd2e1
   cudaMemcpy(&result, result_d, sizeof(projective_t), cudaMemcpyDeviceToHost);
   // Print the result
   std::cout << projective_t::to_affine(result) << std::endl;
