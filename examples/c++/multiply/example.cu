#include <iostream>
#include <iomanip>
#include <chrono>
#include <nvml.h>

#define CURVE_ID 1
#include "icicle/curves/curve_config.cuh"
using namespace curve_config;

// select scalar or point field
//typedef scalar_t T;
typedef point_field_t T;

#define MAX_THREADS_PER_BLOCK 256

template <typename T>
__global__ void vectorMult(T* vec_a, T* vec_b, T* vec_r, size_t n_elments)
{
  int tid = blockDim.x * blockIdx.x + threadIdx.x;
  if (tid < n_elments) { vec_r[tid] = vec_a[tid] * vec_b[tid]; }
}

template <typename T>
int vector_mult(T* vec_b, T* vec_a, T* vec_result, size_t n_elments)
{
  // Set the grid and block dimensions
  int num_blocks = (int)ceil((float)n_elments / MAX_THREADS_PER_BLOCK);
  int threads_per_block = MAX_THREADS_PER_BLOCK;

  // Call the kernel to perform element-wise modular multiplication
  vectorMult<T><<<num_blocks, threads_per_block>>>(vec_a, vec_b, vec_result, n_elments);
  return 0;
}

int main(int argc, char** argv)
{
  const unsigned vector_size = 1 << 20;
  const unsigned repetitions = 1 << 20;

  cudaError_t err;
  nvmlInit();
  nvmlDevice_t device;
  nvmlDeviceGetHandleByIndex(0, &device); // for GPU 0
  std::cout << "Icicle-Examples: vector multiplications" << std::endl;
  char name[NVML_DEVICE_NAME_BUFFER_SIZE];
  if (nvmlDeviceGetName(device, name, NVML_DEVICE_NAME_BUFFER_SIZE) == NVML_SUCCESS) {
    std::cout << "GPU Model: " << name << std::endl;
  } else {
    std::cerr << "Failed to get GPU model name." << std::endl;
  }
<<<<<<< HEAD
=======

>>>>>>> 45f6db66
  unsigned power_limit;
  nvmlDeviceGetPowerManagementLimit(device, &power_limit);

  std::cout << "Vector size: " << vector_size << std::endl;
  std::cout << "Repetitions: " << repetitions << std::endl;
  std::cout << "Power limit: " << std::fixed << std::setprecision(3) << 1.0e-3 * power_limit << " W" << std::endl;

  unsigned int baseline_power;
  nvmlDeviceGetPowerUsage(device, &baseline_power);
  std::cout << "Baseline power: " << std::fixed << std::setprecision(3) << 1.0e-3 * baseline_power << " W" << std::endl;
  unsigned baseline_temperature;
  if (nvmlDeviceGetTemperature(device, NVML_TEMPERATURE_GPU, &baseline_temperature) == NVML_SUCCESS) {
    std::cout << "Baseline GPU Temperature: " << baseline_temperature << " C" << std::endl;
  } else {
    std::cerr << "Failed to get GPU temperature." << std::endl;
  }

  // host data
  T* host_in1 = (T*)malloc(vector_size * sizeof(T));
  T* host_in2 = (T*)malloc(vector_size * sizeof(T));
  std::cout << "Initializing vectors with random data" << std::endl;
  for (int i = 0; i < vector_size; i++) {
    if ((i > 0) && i % (1 << 20) == 0) std::cout << "Elements: " << i << std::endl;
    host_in1[i] = T::rand_host();
    host_in2[i] = T::rand_host();
  }

  // device data
  T* device_in1;
  T* device_in2;
  T* device_out;

  err = cudaMalloc((void**)&device_in1, vector_size * sizeof(T));
  if (err != cudaSuccess) {
    std::cerr << "Failed to allocate device memory - " << cudaGetErrorString(err) << std::endl;
    return 0;
  }

  err = cudaMalloc((void**)&device_in2, vector_size * sizeof(T));
  if (err != cudaSuccess) {
    std::cerr << "Failed to allocate device memory - " << cudaGetErrorString(err) << std::endl;
    return 0;
  }

  err = cudaMalloc((void**)&device_out, vector_size * sizeof(T));
  if (err != cudaSuccess) {
    std::cerr << "Failed to allocate device memory - " << cudaGetErrorString(err) << std::endl;
    return 0;
  }

  // copy from host to device
  err = cudaMemcpy(device_in1, host_in1, vector_size * sizeof(T), cudaMemcpyHostToDevice);
  if (err != cudaSuccess) {
    std::cerr << "Failed to copy data from host to device - " << cudaGetErrorString(err) << std::endl;
    return 0;
  }

  err = cudaMemcpy(device_in2, host_in2, vector_size * sizeof(T), cudaMemcpyHostToDevice);
  if (err != cudaSuccess) {
    std::cerr << "Failed to copy data from host to device - " << cudaGetErrorString(err) << std::endl;
    return 0;
  }
<<<<<<< HEAD
  
=======

>>>>>>> 45f6db66
  std::cout << "Starting warm-up" << std::endl;
  // Warm-up loop
  for (int i = 0; i < repetitions; i++) {
    vector_mult(device_in1, device_in2, device_out, vector_size);
  }

  std::cout << "Starting benchmarking" << std::endl;
  unsigned power_before;
  nvmlDeviceGetPowerUsage(device, &power_before);
  std::cout << "Power before: " << std::fixed << std::setprecision(3) << 1.0e-3 * power_before << " W" << std::endl;
  std::cout << "Power utilization: " << std::fixed << std::setprecision(1) << (float)100.0 * power_before / power_limit
            << " %" << std::endl;
  unsigned temperature_before;
  if (nvmlDeviceGetTemperature(device, NVML_TEMPERATURE_GPU, &temperature_before) == NVML_SUCCESS) {
    std::cout << "GPU Temperature before: " << temperature_before << " C" << std::endl;
  } else {
    std::cerr << "Failed to get GPU temperature." << std::endl;
  }
  auto start_time = std::chrono::high_resolution_clock::now();
  // Benchmark loop
  for (int i = 0; i < repetitions; i++) {
    vector_mult(device_in1, device_in2, device_out, vector_size);
  }
<<<<<<< HEAD
=======

>>>>>>> 45f6db66
  auto end_time = std::chrono::high_resolution_clock::now();
  auto duration = std::chrono::duration_cast<std::chrono::microseconds>(end_time - start_time);
  std::cout << "Elapsed time: " << duration.count() << " microseconds" << std::endl;
  unsigned power_after;
  nvmlDeviceGetPowerUsage(device, &power_after);
  std::cout << "Power after: " << std::fixed << std::setprecision(3) << 1.0e-3 * power_after << " W" << std::endl;
  std::cout << "Power utilization: " << std::fixed << std::setprecision(1) << (float)100.0 * power_after / power_limit
            << " %" << std::endl;
  unsigned temperature_after;
  if (nvmlDeviceGetTemperature(device, NVML_TEMPERATURE_GPU, &temperature_after) == NVML_SUCCESS) {
    std::cout << "GPU Temperature after: " << temperature_after << " C" << std::endl;
  } else {
    std::cerr << "Failed to get GPU temperature." << std::endl;
  }

  // Report performance in GMPS: Giga Multiplications Per Second
  double GMPS = 1.0e-9 * repetitions * vector_size / (1.0e-6 * duration.count());
  std::cout << "Performance: " << GMPS << " Giga Multiplications Per Second" << std::endl;

  // Optional: validate multiplication
  T* host_out = (T*)malloc(vector_size * sizeof(T));

  cudaMemcpy(host_out, device_out, vector_size * sizeof(T), cudaMemcpyDeviceToHost);

  // validate multiplication here...

<<<<<<< HEAD
  // clean up and exit
  free(host_in1); 
=======
  free(host_in1);
>>>>>>> 45f6db66
  free(host_in2);
  free(host_out);
  cudaFree(device_in1);
  cudaFree(device_in2);
  cudaFree(device_out);
  nvmlShutdown();
  return 0;
}<|MERGE_RESOLUTION|>--- conflicted
+++ resolved
@@ -48,10 +48,6 @@
   } else {
     std::cerr << "Failed to get GPU model name." << std::endl;
   }
-<<<<<<< HEAD
-=======
-
->>>>>>> 45f6db66
   unsigned power_limit;
   nvmlDeviceGetPowerManagementLimit(device, &power_limit);
 
@@ -114,11 +110,7 @@
     std::cerr << "Failed to copy data from host to device - " << cudaGetErrorString(err) << std::endl;
     return 0;
   }
-<<<<<<< HEAD
   
-=======
-
->>>>>>> 45f6db66
   std::cout << "Starting warm-up" << std::endl;
   // Warm-up loop
   for (int i = 0; i < repetitions; i++) {
@@ -142,10 +134,6 @@
   for (int i = 0; i < repetitions; i++) {
     vector_mult(device_in1, device_in2, device_out, vector_size);
   }
-<<<<<<< HEAD
-=======
-
->>>>>>> 45f6db66
   auto end_time = std::chrono::high_resolution_clock::now();
   auto duration = std::chrono::duration_cast<std::chrono::microseconds>(end_time - start_time);
   std::cout << "Elapsed time: " << duration.count() << " microseconds" << std::endl;
@@ -172,12 +160,8 @@
 
   // validate multiplication here...
 
-<<<<<<< HEAD
   // clean up and exit
   free(host_in1); 
-=======
-  free(host_in1);
->>>>>>> 45f6db66
   free(host_in2);
   free(host_out);
   cudaFree(device_in1);
